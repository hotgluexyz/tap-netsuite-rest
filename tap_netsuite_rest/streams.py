--- conflicted
+++ resolved
@@ -648,21 +648,11 @@
     join = """
         INNER JOIN TransactionLine ON ( TransactionLine.Transaction = Transaction.ID ) LEFT JOIN department ON ( TransactionLine.department = department.ID ) INNER JOIN Account ON ( Account.ID = TransactionLine.Account ) INNER JOIN AccountingPeriod ON ( AccountingPeriod.ID = Transaction.PostingPeriod ) LEFT JOIN Entity ON ( Transaction.entity = Entity.id ) LEFT JOIN subsidiary On ( Transactionline.subsidiary = Subsidiary.id ) INNER JOIN Currency ON ( Currency.ID = Transaction.Currency )  LEFT JOIN Classification On ( Transactionline.class = Classification.id ) LEFT JOIN Location On ( Transactionline.location = Location.id )
         """
-<<<<<<< HEAD
-    
-    @property
-    def custom_filter(self):
-        if self.config.get("gl_full_sync") == True:
-            return "( Transaction.Posting = 'T' ) AND TransactionLine.amount !=0"
-        else:
-            return "( Transaction.TranDate BETWEEN TO_DATE( '{start_date}', 'YYYY-MM-DD' ) AND TO_DATE( '{end_date}', 'YYYY-MM-DD' ) ) AND ( Transaction.Posting = 'T' ) AND TransactionLine.amount !=0"
-=======
 
     @property
     def custom_filter(self):
         return "( Transaction.TranDate BETWEEN TO_DATE( '{start_date}', 'YYYY-MM-DD' ) AND TO_DATE( '{end_date}', 'YYYY-MM-DD' ) ) AND ( Transaction.Posting = 'T' ) AND TransactionLine.amount !=0"
 
->>>>>>> 8add0962
     # Merge group and order by
     order_by = """
     ORDER BY AccountingPeriod.StartDate ASC
