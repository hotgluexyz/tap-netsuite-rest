--- conflicted
+++ resolved
@@ -62,22 +62,11 @@
     custom_filter = "transaction.recordtype = 'salesorder'"
 
 
-<<<<<<< HEAD
-    select = """
-        transaction.*
-        , COALESCE(tsa.addr1, '') || ', ' || COALESCE(tsa.addr2, '') || ', ' || COALESCE(tsa.addr3, '') || ', ' || COALESCE(tsa.city, '') || ', ' || COALESCE(tsa.state, '') || ', ' || COALESCE(tsa.zip, '') || ', ' || COALESCE(tsa.country, '') as shippingaddress
-        , COALESCE(tba.addr1, '') || ', ' || COALESCE(tba.addr2, '') || ', ' || COALESCE(tba.addr3, '') || ', ' || COALESCE(tba.city, '') || ', ' || COALESCE(tba.state, '') || ', ' || COALESCE(tba.zip, '') || ', ' || COALESCE(tba.country, '') as billingaddress
-        """
-
-=======
->>>>>>> 25319183
     join = """
         LEFT JOIN TransactionShippingAddress tsa ON transaction.shippingaddress = tsa.nkey
         LEFT JOIN TransactionBillingAddress tba ON transaction.billingaddress = tba.nkey
     """
 
-<<<<<<< HEAD
-=======
     def get_selected_properties(self):
         transaction_properties = super().get_selected_properties()
         transaction_properties.extend([
@@ -86,7 +75,6 @@
         ])
         return transaction_properties
 
->>>>>>> 25319183
     schema = th.PropertiesList(
         th.Property("abbrevtype", th.StringType),
         th.Property("actualshipdate", th.DateTimeType),
@@ -144,15 +132,6 @@
     custom_filter = "recordtype = 'vendorbill'"
 
 
-<<<<<<< HEAD
-    select = """
-        transaction.*
-        , COALESCE(tsa.addr1, '') || ', ' || COALESCE(tsa.addr2, '') || ', ' || COALESCE(tsa.addr3, '') || ', ' || COALESCE(tsa.city, '') || ', ' || COALESCE(tsa.state, '') || ', ' || COALESCE(tsa.zip, '') || ', ' || COALESCE(tsa.country, '') as shippingaddress
-        , COALESCE(tba.addr1, '') || ', ' || COALESCE(tba.addr2, '') || ', ' || COALESCE(tba.addr3, '') || ', ' || COALESCE(tba.city, '') || ', ' || COALESCE(tba.state, '') || ', ' || COALESCE(tba.zip, '') || ', ' || COALESCE(tba.country, '') as billingaddress
-        """
-
-=======
->>>>>>> 25319183
     join = """
         LEFT JOIN TransactionShippingAddress tsa ON transaction.shippingaddress = tsa.nkey
         LEFT JOIN TransactionBillingAddress tba ON transaction.billingaddress = tba.nkey
@@ -340,17 +319,6 @@
     default_fields = [
         th.Property("categoryname", th.StringType),
     ]
-
-    def get_selected_properties(self):
-        selected_properties = super().get_selected_properties()
-        selected_properties.append("vc.name as categoryname")
-        return selected_properties
-   
-class VendorCategoryStream(NetsuiteDynamicStream):
-    name = "vendor_category"
-    primary_keys = ["id"]
-    table = "vendorCategory"
-
 
 # The following streams were removed because they are not documented by Netsuite nor well behaved with keys:
 # Instead, shipping + billing address is joined on transaction streams
@@ -711,15 +679,6 @@
     table = "transaction"
     replication_key = "lastmodifieddate"
 
-<<<<<<< HEAD
-    
-    select = """
-        transaction.*
-        , COALESCE(tsa.addr1, '') || ', ' || COALESCE(tsa.addr2, '') || ', ' || COALESCE(tsa.addr3, '') || ', ' || COALESCE(tsa.city, '') || ', ' || COALESCE(tsa.state, '') || ', ' || COALESCE(tsa.zip, '') || ', ' || COALESCE(tsa.country, '') as shippingaddress
-        , COALESCE(tba.addr1, '') || ', ' || COALESCE(tba.addr2, '') || ', ' || COALESCE(tba.addr3, '') || ', ' || COALESCE(tba.city, '') || ', ' || COALESCE(tba.state, '') || ', ' || COALESCE(tba.zip, '') || ', ' || COALESCE(tba.country, '') as billingaddress
-        """
-=======
->>>>>>> 25319183
 
     join = """
         LEFT JOIN TransactionShippingAddress tsa ON transaction.shippingaddress = tsa.nkey
